--- conflicted
+++ resolved
@@ -429,25 +429,7 @@
 }
 
 // NewPostfixExporter creates a new Postfix exporter instance.
-<<<<<<< HEAD
 func NewPostfixExporter(showqPath string, logSrc LogSource, logUnsupportedLines bool) (*PostfixExporter, error) {
-=======
-func NewPostfixExporter(showqPath string, logfilePath string, journal *Journal, logUnsupportedLines bool) (*PostfixExporter, error) {
-	var tailer *tail.Tail
-	if logfilePath != "" {
-		var err error
-		tailer, err = tail.TailFile(logfilePath, tail.Config{
-			ReOpen:    true,                               // reopen the file if it's rotated
-			MustExist: true,                               // fail immediately if the file is missing or has incorrect permissions
-			Follow:    true,                               // run in follow mode
-			Location:  &tail.SeekInfo{Whence: io.SeekEnd}, // seek to end of file
-		})
-		if err != nil {
-			return nil, err
-		}
-	}
-	timeBuckets := []float64{1e-3, 1e-2, 1e-1, 1.0, 10, 1 * 60, 1 * 60 * 60, 24 * 60 * 60, 2 * 24 * 60 * 60}
->>>>>>> 40c13b6c
 	return &PostfixExporter{
 		logUnsupportedLines: logUnsupportedLines,
 		showqPath:           showqPath,
@@ -601,11 +583,7 @@
 func (e *PostfixExporter) Describe(ch chan<- *prometheus.Desc) {
 	ch <- postfixUpDesc
 
-<<<<<<< HEAD
 	if e.logSrc == nil {
-=======
-	if e.tailer == nil && e.journal == nil {
->>>>>>> 40c13b6c
 		return
 	}
 	ch <- e.cleanupProcesses.Desc()
@@ -680,11 +658,7 @@
 			e.showqPath)
 	}
 
-<<<<<<< HEAD
 	if e.logSrc == nil {
-=======
-	if e.tailer == nil && e.journal == nil {
->>>>>>> 40c13b6c
 		return
 	}
 	ch <- e.cleanupProcesses
